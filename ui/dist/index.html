<!DOCTYPE html>
<html lang="en">
<head>
    <meta charset="UTF-8" />
    <meta name="viewport" content="width=device-width, initial-scale=1.0" />
    <meta
        http-equiv="Content-Security-Policy"
        content="default-src 'self'; style-src 'self' 'unsafe-inline'; img-src 'self' http://127.0.0.1:* data: blob:; connect-src 'self' http://127.0.0.1:*; script-src 'self' 'sha256-GRUzBA7PzKYug7pqxv5rJaec5bwDCw1Vo6/IXwvD3Tc='"
    />

    <title>PocketBase</title>

    <link rel="apple-touch-icon" sizes="180x180" href="./images/favicon/apple-touch-icon.png">
    <link rel="icon" type="image/png" sizes="32x32" href="./images/favicon/favicon-32x32.png">
    <link rel="icon" type="image/png" sizes="16x16" href="./images/favicon/favicon-16x16.png">
    <link rel="manifest" href="./images/favicon/site.webmanifest">
    <link rel="mask-icon" href="./images/favicon/safari-pinned-tab.svg" color="#000000">
    <link rel="shortcut icon" href="./images/favicon/favicon.ico">
    <meta name="msapplication-TileColor" content="#ffffff">
    <meta name="msapplication-config" content="/images/favicon/browserconfig.xml">
    <meta name="theme-color" content="#ffffff">

    <!-- prefetch common tinymce resources to speed up the initial loading times -->
    <link rel="prefetch" href="./libs/tinymce/skins/content/default/content.min.css" as="style" />
    <link rel="prefetch" href="./libs/tinymce/skins/ui/pocketbase/skin.min.css" as="style" />
    <link rel="prefetch" href="./libs/tinymce/skins/ui/pocketbase/content.min.css" as="style" />
    <link rel="prefetch" href="./libs/tinymce/tinymce.min.js" as="script" />
    <link rel="prefetch" href="./libs/tinymce/themes/silver/theme.min.js" as="script" />
    <link rel="prefetch" href="./libs/tinymce/models/dom/model.min.js" as="script" />
    <link rel="prefetch" href="./libs/tinymce/icons/default/icons.min.js" as="script" />
    <link rel="prefetch" href="./libs/tinymce/plugins/directionality/plugin.min.js" as="script" />
    <link rel="prefetch" href="./libs/tinymce/plugins/autoresize/plugin.min.js" as="script" />
    <link rel="prefetch" href="./libs/tinymce/plugins/autolink/plugin.min.js" as="script" />
    <link rel="prefetch" href="./libs/tinymce/plugins/lists/plugin.min.js" as="script" />
    <link rel="prefetch" href="./libs/tinymce/plugins/link/plugin.min.js" as="script" />
    <link rel="prefetch" href="./libs/tinymce/plugins/image/plugin.min.js" as="script" />
    <link rel="prefetch" href="./libs/tinymce/plugins/searchreplace/plugin.min.js" as="script" />
    <link rel="prefetch" href="./libs/tinymce/plugins/fullscreen/plugin.min.js" as="script" />
    <link rel="prefetch" href="./libs/tinymce/plugins/media/plugin.min.js" as="script" />
    <link rel="prefetch" href="./libs/tinymce/plugins/table/plugin.min.js" as="script" />
    <link rel="prefetch" href="./libs/tinymce/plugins/code/plugin.min.js" as="script" />
    <link rel="prefetch" href="./libs/tinymce/plugins/codesample/plugin.min.js" as="script" />

    <script>
        window.Prism = window.Prism || {};
        window.Prism.manual = true;
    </script>
<<<<<<< HEAD
  <script type="module" crossorigin src="./assets/index-43c11b77.js"></script>
=======
  <script type="module" crossorigin src="./assets/index-5938ae6b.js"></script>
>>>>>>> e3876c0e
  <link rel="stylesheet" href="./assets/index-89529915.css">
</head>
<body>
    <div id="app"></div>
    
</body>
</html><|MERGE_RESOLUTION|>--- conflicted
+++ resolved
@@ -45,11 +45,7 @@
         window.Prism = window.Prism || {};
         window.Prism.manual = true;
     </script>
-<<<<<<< HEAD
-  <script type="module" crossorigin src="./assets/index-43c11b77.js"></script>
-=======
-  <script type="module" crossorigin src="./assets/index-5938ae6b.js"></script>
->>>>>>> e3876c0e
+  <script type="module" crossorigin src="./assets/index-3ad5f555.js"></script>
   <link rel="stylesheet" href="./assets/index-89529915.css">
 </head>
 <body>
